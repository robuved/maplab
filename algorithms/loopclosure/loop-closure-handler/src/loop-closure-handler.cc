#include "loop-closure-handler/loop-closure-handler.h"

#include <aslam/common/statistics/statistics.h>
#include <aslam/geometric-vision/pnp-pose-estimator.h>
#include <vi-map-helpers/vi-map-queries.h>
#include <vi-map/landmark-quality-metrics.h>

#include "loop-closure-handler/inlier-index-with-reprojection-error.h"

DEFINE_double(lc_ransac_pixel_sigma, 2.0, "Pixel sigma for ransac.");
DEFINE_int32(lc_min_inlier_count, 10, "Minimum inlier count for loop closure.");
DEFINE_double(
    lc_min_inlier_ratio, 0.2, "Minimum inlier ratio for loop closure.");
DECLARE_bool(lc_filter_underconstrained_landmarks);
DEFINE_int32(
    lc_num_ransac_iters, 100,
    "Maximum number of ransac iterations for absolute pose recovery.");
DEFINE_bool(
    lc_nonlinear_refinement_p3p, false,
    "If nonlinear refinement on all ransac inliers should be run.");
DEFINE_double(
    lc_switch_variable_variance, 1e-8,
    "The variance for the switch variable of the loop-closure "
    "edges.");

DEFINE_double(
    lc_edge_covariance_scaler, 1e-7,
    "Scaling the covariance of loopclosure edges. It is identity by default.");
DEFINE_double(
    lc_edge_min_distance_meters, 1.0,
    "The minimum loop-closure gap distance such that a loop-closure edge is "
    "created.");
DEFINE_double(
    lc_edge_min_inlier_ratio, 0.5,
    "The minimum loop-closure inlier ratio to add a loop-closure edge.");
DEFINE_int32(
    lc_edge_min_inlier_count, 20,
    "The minimum loop-closure inlier count to add a loop-closure edge.");

namespace loop_closure_handler {

bool addLoopClosureEdge(
    const pose_graph::VertexId& query_vertex_id,
    const vi_map::LandmarkIdSet& commonly_observed_landmarks,
    const pose_graph::VertexId& vertex_id_from_structure_matches,
    const aslam::Transformation& T_G_I_lc_ransac, vi_map::VIMap* map) {
  CHECK(query_vertex_id.isValid());
  CHECK_NOTNULL(map)->hasVertex(vertex_id_from_structure_matches);
  CHECK(vertex_id_from_structure_matches != query_vertex_id);

  Eigen::Matrix2Xd measurements;
  std::vector<int> measurement_camera_indices;
  Eigen::Matrix3Xd G_landmark_positions;

  const vi_map::Vertex& vertex =
      map->getVertex(vertex_id_from_structure_matches);

  // Retrieve all observed landmarks to get an estimate of the maximum number
  // of correspondences we may find.
  vi_map::LandmarkIdList observed_landmark_ids;
  vertex.getAllObservedLandmarkIds(&observed_landmark_ids);

  // Resize the containers to the maximum possible size.
  measurements.resize(Eigen::NoChange, observed_landmark_ids.size());
  G_landmark_positions.resize(Eigen::NoChange, observed_landmark_ids.size());

  int index = 0;
  const size_t num_frames = vertex.numFrames();
  for (size_t frame_idx = 0u; frame_idx < num_frames; ++frame_idx) {
    if (!vertex.isVisualFrameSet(frame_idx) ||
        !vertex.isVisualFrameValid(frame_idx)) {
      continue;
    }

    const aslam::VisualFrame& visual_frame = vertex.getVisualFrame(frame_idx);
    const vi_map::LandmarkIdList& observed_landmarks =
        vertex.getFrameObservedLandmarkIds(frame_idx);
    CHECK_EQ(
        observed_landmarks.size(), visual_frame.getNumKeypointMeasurements());
    for (size_t i = 0u; i < observed_landmarks.size(); ++i) {
      if (commonly_observed_landmarks.count(observed_landmarks[i]) > 0u) {
        CHECK(observed_landmarks[i].isValid());

        CHECK_LT(index, measurements.cols());
        CHECK_LT(index, G_landmark_positions.cols());

        measurement_camera_indices.push_back(frame_idx);
        measurements.col(index) = visual_frame.getKeypointMeasurement(i);
        G_landmark_positions.col(index) =
            map->getLandmark_G_p_fi(observed_landmarks[i]);

        ++index;
      }
    }
  }

  // Resize the containers to the actual data size.
  measurements.conservativeResize(Eigen::NoChange, index);
  G_landmark_positions.conservativeResize(Eigen::NoChange, index);

  CHECK_EQ(
      measurements.cols(), static_cast<int>(measurement_camera_indices.size()));
  CHECK_EQ(measurements.cols(), G_landmark_positions.cols());
  CHECK_GT(measurements.cols(), 0);

  constexpr bool kUseRandomPnpSeed = true;
  aslam::geometric_vision::PnpPoseEstimator pose_estimator(
      FLAGS_lc_nonlinear_refinement_p3p, kUseRandomPnpSeed);

  aslam::NCamera::ConstPtr ncamera = vertex.getNCameras();
  CHECK(ncamera != nullptr);

  pose::Transformation T_G_Inn_ransac;
  std::vector<int> inliers;
  std::vector<double> inlier_distances_to_model;
  int num_iters;
  bool pnp_success = pose_estimator.absoluteMultiPoseRansacPinholeCam(
      measurements, measurement_camera_indices, G_landmark_positions,
      FLAGS_lc_ransac_pixel_sigma, FLAGS_lc_num_ransac_iters, ncamera,
      &T_G_Inn_ransac, &inliers, &inlier_distances_to_model, &num_iters);

  if (!pnp_success) {
    // We could not retrieve a pose for the vertex observing matched landmarks.
    // The LC edge cannot be added.
    return false;
  }

  const aslam::TransformationCovariance T_Inn_Iquery_covariance =
      FLAGS_lc_edge_covariance_scaler *
      aslam::TransformationCovariance::Identity();
  pose_graph::EdgeId loop_closure_edge_id;
  aslam::generateId(&loop_closure_edge_id);
  CHECK(loop_closure_edge_id.isValid());

  const aslam::Transformation T_Inn_G = T_G_Inn_ransac.inverse();
  const aslam::Transformation T_Inn_Iquery_lc = T_Inn_G * T_G_I_lc_ransac;

  const aslam::Transformation T_G_Iquery =
      map->getVertex_T_G_I(query_vertex_id);
  const aslam::Transformation T_Inn_Iquery_posegraph = T_Inn_G * T_G_Iquery;
  const double distance_lc_to_posegraph_meters_squared =
      (T_Inn_Iquery_lc.inverse() * T_Inn_Iquery_posegraph)
          .getPosition()
          .squaredNorm();

  if (distance_lc_to_posegraph_meters_squared <
      (FLAGS_lc_edge_min_distance_meters * FLAGS_lc_edge_min_distance_meters)) {
    VLOG(10) << "Skipping creation of loop-closure edge because the gap "
             << "distance is too small ("
             << std::sqrt(distance_lc_to_posegraph_meters_squared) << '/'
             << FLAGS_lc_edge_min_distance_meters << ").";
    return false;
  }

  const double kSwitchVariable = 1.0;
  CHECK_GT(FLAGS_lc_switch_variable_variance, 0.0);
  vi_map::Edge::UniquePtr loop_closure_edge(new vi_map::LoopClosureEdge(
      loop_closure_edge_id, vertex_id_from_structure_matches, query_vertex_id,
      kSwitchVariable, FLAGS_lc_switch_variable_variance, T_Inn_Iquery_lc,
      T_Inn_Iquery_covariance));

  VLOG(10) << "Added loop-closure edge between vertex "
           << query_vertex_id.hexString() << " and vertex "
           << vertex_id_from_structure_matches.hexString() << '.';

  map->addEdge(std::move(loop_closure_edge));

  return true;
}

LoopClosureHandler::LoopClosureHandler(
    vi_map::VIMap* map, LandmarkToLandmarkMap* landmark_id_old_to_new)
    : map_(CHECK_NOTNULL(map)),
      summary_map_(nullptr),
      landmark_id_old_to_new_(CHECK_NOTNULL(landmark_id_old_to_new)) {}

LoopClosureHandler::LoopClosureHandler(
    summary_map::LocalizationSummaryMap const* summary_map,
    LandmarkToLandmarkMap* landmark_id_old_to_new)
    : map_(nullptr),
      summary_map_(CHECK_NOTNULL(summary_map)),
      landmark_id_old_to_new_(CHECK_NOTNULL(landmark_id_old_to_new)) {}

// Assuming same query_keyframe in each of the constraints on the vector.
bool LoopClosureHandler::handleLoopClosure(
    const vi_map::LoopClosureConstraint& loop_closure_constraint,
    bool merge_matching_landmarks, bool add_loopclosure_edges, int* num_inliers,
    double* inlier_ratio, pose::Transformation* T_G_I_ransac,
    vi_map::LoopClosureConstraint* inlier_constraints,
    MergedLandmark3dPositionVector* landmark_pairs_merged,
    pose_graph::VertexId* vertex_id_closest_to_structure_matches,
    std::mutex* map_mutex, bool use_random_pnp_seed) const {
  CHECK_NOTNULL(map_);
  CHECK_NOTNULL(num_inliers);
  CHECK_NOTNULL(inlier_ratio);
  CHECK_NOTNULL(T_G_I_ransac);
  CHECK_NOTNULL(inlier_constraints);
  CHECK_NOTNULL(landmark_pairs_merged);
  // Note: vertex_id_closest_to_structure_matches is optional and may be NULL.
  T_G_I_ransac->setIdentity();

  const pose_graph::VertexId& query_vertex_id =
      loop_closure_constraint.query_vertex_id;
  vi_map::Vertex& query_vertex = map_->getVertex(query_vertex_id);

  inlier_constraints->query_vertex_id = query_vertex_id;

  std::vector<vi_map::LandmarkIdList> query_vertex_observed_landmark_ids;
  query_vertex.getAllObservedLandmarkIds(&query_vertex_observed_landmark_ids);

  return handleLoopClosure(
      query_vertex.getVisualNFrame(), query_vertex_observed_landmark_ids,
      query_vertex_id, loop_closure_constraint.structure_matches,
      merge_matching_landmarks, add_loopclosure_edges, num_inliers,
      inlier_ratio, T_G_I_ransac, &inlier_constraints->structure_matches,
      landmark_pairs_merged, vertex_id_closest_to_structure_matches, map_mutex,
      use_random_pnp_seed);
}

bool LoopClosureHandler::handleLoopClosure(
    const aslam::VisualNFrame& query_vertex_n_frame,
    const std::vector<vi_map::LandmarkIdList>& query_vertex_landmark_ids,
    const pose_graph::VertexId& query_vertex_id,
    const vi_map::VertexKeyPointToStructureMatchList& structure_matches,
    bool merge_matching_landmarks, bool add_loopclosure_edges, int* num_inliers,
    double* inlier_ratio, pose::Transformation* T_G_I_ransac,
    vi_map::VertexKeyPointToStructureMatchList* inlier_structure_matches,
    MergedLandmark3dPositionVector* landmark_pairs_merged,
    pose_graph::VertexId* vertex_id_closest_to_structure_matches,
    std::mutex* map_mutex, bool use_random_pnp_seed) const {
  CHECK_NOTNULL(num_inliers);
  CHECK_NOTNULL(inlier_ratio);
  CHECK_NOTNULL(T_G_I_ransac);
  CHECK_NOTNULL(inlier_structure_matches)->clear();
  CHECK_NOTNULL(landmark_pairs_merged);
  CHECK_NOTNULL(map_mutex);
  // Note: vertex_id_closest_to_structure_matches is optional and may be NULL.
  T_G_I_ransac->setIdentity();

  CHECK_EQ(
      static_cast<unsigned int>(query_vertex_n_frame.getNumFrames()),
      query_vertex_landmark_ids.size());

  *num_inliers = 0;
  *inlier_ratio = 0.0;

  statistics::StatsCollector stats_total_calls(
      "0.0 Loop closure: Total query frames handled");
  stats_total_calls.IncrementOne();

  // Bail for cases where there is no hope to reach the min num inliers.
  int total_matches = structure_matches.size();
  if (total_matches < FLAGS_lc_min_inlier_count) {
    return false;
  }

  Eigen::Matrix2Xd measurements;
  std::vector<int> measurement_camera_indices;
  Eigen::Matrix3Xd G_landmark_positions;
  measurements.resize(Eigen::NoChange, total_matches);
  G_landmark_positions.resize(Eigen::NoChange, total_matches);
  measurement_camera_indices.resize(total_matches);

  // Ordered containers s.t. inliers vector returned from P3P makes sense.
  KeypointToLandmarkVector query_keypoint_idx_to_map_landmark_pairs;
  LandmarkToLandmarkVector query_landmark_to_map_landmark_pairs;

  query_keypoint_idx_to_map_landmark_pairs.resize(total_matches);
  query_landmark_to_map_landmark_pairs.resize(total_matches);

  int col_idx = 0;
  for (const vi_map::VertexKeyPointToStructureMatch& structure_match :
       structure_matches) {
    map_mutex->lock();
    vi_map::LandmarkId db_landmark_id =
        getLandmarkIdAfterMerges(structure_match.landmark_result);

    // The loop-closure backend should not return invalid landmarks.
    CHECK(db_landmark_id.isValid()) << "Found invalid landmark in result set.";

    // The loop-closure backend should not return underconstrained landmarks.
    // if the lc_filter_underconstrained_landmarks flag is true.
    if (map_ != nullptr) {
      // This check makes only sense if we have a full map available.
      if (FLAGS_lc_filter_underconstrained_landmarks &&
          !vi_map::isLandmarkWellConstrained(
              *map_, map_->getLandmark(db_landmark_id))) {
        LOG(FATAL)
            << "Found not well constrained landmark in result set. Cached "
            << "quality: "
            << static_cast<int>(map_->getLandmark(db_landmark_id).getQuality())
            << ",  evaluated quality: "
            << vi_map::isLandmarkWellConstrained(
                   *map_, map_->getLandmark(db_landmark_id))
            << ", landmark id: " << structure_match.landmark_result.hexString();
      }
    }

    CHECK_LT(
        col_idx,
        static_cast<int>(query_keypoint_idx_to_map_landmark_pairs.size()));
    CHECK(query_vertex_n_frame.isFrameSet(structure_match.frame_index_query));
    measurements.col(col_idx) =
        query_vertex_n_frame.getFrame(structure_match.frame_index_query)
            .getKeypointMeasurement(structure_match.keypoint_index_query);
    G_landmark_positions.col(col_idx) = getLandmark_p_G_fi(db_landmark_id);
    map_mutex->unlock();

    // Set the frame correspondence to the correct frame for multi-camera
    // systems. We do this for the single-camera case as well.
    measurement_camera_indices[col_idx] = structure_match.frame_index_query;
    std::string camera_stats_string =
        "LC camera index " + std::to_string(structure_match.frame_index_query);
    statistics::StatsCollector stats(camera_stats_string);
    stats.IncrementOne();

    FrameKeypointIndexPair query_observation(
        structure_match.frame_index_query,
        structure_match.keypoint_index_query);
    query_keypoint_idx_to_map_landmark_pairs[col_idx] =
        std::make_pair(query_observation, db_landmark_id);

    CHECK_LT(
        structure_match.keypoint_index_query,
        query_vertex_landmark_ids[structure_match.frame_index_query].size());
    vi_map::LandmarkId query_landmark_id =
        query_vertex_landmark_ids[structure_match.frame_index_query]
                                 [structure_match.keypoint_index_query];
    query_landmark_to_map_landmark_pairs[col_idx] =
        std::make_pair(query_landmark_id, db_landmark_id);

    ++col_idx;
  }
  // Bail for cases where there is no hope to reach the min num inliers.
  int valid_matches = col_idx;
  statistics::StatsCollector valid_matches_stats("LC num valid matches");
  valid_matches_stats.AddSample(valid_matches);
  if (valid_matches < FLAGS_lc_min_inlier_count) {
    VLOG(2) << "Bailing out because too few inliers. (#valid matches: "
            << valid_matches
            << " vs. min_inlier_count: " << FLAGS_lc_min_inlier_count << ")";
    statistics::StatsCollector stats("LC bailed because too few inliers.");
    stats.IncrementOne();
    return false;
  }

  measurements.conservativeResize(Eigen::NoChange, col_idx);
  G_landmark_positions.conservativeResize(Eigen::NoChange, col_idx);
  query_keypoint_idx_to_map_landmark_pairs.resize(col_idx);
  query_landmark_to_map_landmark_pairs.resize(col_idx);
  measurement_camera_indices.resize(col_idx);

  aslam::geometric_vision::PnpPoseEstimator pose_estimator(
      FLAGS_lc_nonlinear_refinement_p3p, use_random_pnp_seed);
  std::vector<int> inliers;
  std::vector<double> inlier_distances_to_model;
  int num_iters;

  aslam::NCamera::ConstPtr ncamera = query_vertex_n_frame.getNCameraShared();
  CHECK(ncamera != nullptr);
  pose_estimator.absoluteMultiPoseRansacPinholeCam(
      measurements, measurement_camera_indices, G_landmark_positions,
      FLAGS_lc_ransac_pixel_sigma, FLAGS_lc_num_ransac_iters, ncamera,
      T_G_I_ransac, &inliers, &inlier_distances_to_model, &num_iters);
  CHECK_EQ(inliers.size(), inlier_distances_to_model.size());

  KeypointToInlierIndexWithReprojectionErrorMap
      keypoint_to_best_structure_match;
  getBestStructureMatchForEveryKeypoint(
      inliers, inlier_distances_to_model, structure_matches,
      query_vertex_n_frame, &keypoint_to_best_structure_match);

  CHECK_LE(keypoint_to_best_structure_match.size(), inliers.size());
  *num_inliers = static_cast<int>(keypoint_to_best_structure_match.size());

  VLOG(6) << "\tnum_inliers " << *num_inliers << " num iters " << num_iters;
  statistics::StatsCollector stats_inlier_count("LC RANSAC inliers");
  stats_inlier_count.AddSample(*num_inliers);

  if (*num_inliers < FLAGS_lc_min_inlier_count) {
    statistics::StatsCollector stats("LC too few RANSAC inliers");
    stats.IncrementOne();

    return false;
  }

  statistics::StatsCollector stats(
      "LC passed RANSAC inlier threshold (lc_min_inlier_count)");
  stats.IncrementOne();

  CHECK_GT(G_landmark_positions.cols(), 0);
  *inlier_ratio = static_cast<double>(*num_inliers) /
                  static_cast<double>(G_landmark_positions.cols());
  VLOG(6) << "\tinlier_ratio " << *inlier_ratio;

  statistics::StatsCollector stats_inlier_ratio("LC RANSAC inlier ratio");
  stats_inlier_ratio.AddSample(*inlier_ratio);

  if (*inlier_ratio < FLAGS_lc_min_inlier_ratio) {
    statistics::StatsCollector statistics_ransac_fail_inlier_ratio(
        "LC ransac fail inlier_ratio");
    statistics_ransac_fail_inlier_ratio.AddSample(*inlier_ratio);
    statistics::StatsCollector statistics_ransac_fail_num_inliers(
        "LC ransac fail num_inliers");
    statistics_ransac_fail_num_inliers.AddSample(*num_inliers);
    return false;
  }

  Eigen::Matrix3Xd landmark_positions;
  landmark_positions.resize(Eigen::NoChange, *num_inliers);
  inlier_structure_matches->resize(static_cast<size_t>(*num_inliers));

  int inlier_sequential_idx = 0;
  for (const KeypointToInlierIndexWithReprojectionErrorMap::value_type&
           keypoint_identifier_with_inlier_index :
       keypoint_to_best_structure_match) {
    const int inlier_index =
        keypoint_identifier_with_inlier_index.second.getInlierIndex();
    CHECK_GE(inlier_index, 0);
    CHECK_LT(inlier_index, G_landmark_positions.cols());
    landmark_positions.block<3, 1>(0, inlier_sequential_idx) =
        G_landmark_positions.block<3, 1>(0, inlier_index);
    (*inlier_structure_matches)[inlier_sequential_idx] =
        structure_matches[inlier_index];
    ++inlier_sequential_idx;
  }

  statistics::StatsCollector statistics_ransac_success_inlier_ratio(
      "LC ransac success inlier_ratio");
  statistics_ransac_success_inlier_ratio.AddSample(*inlier_ratio);
  statistics::StatsCollector statistics_ransac_success_num_inliers(
      "LC ransac success num_inliers");
  statistics_ransac_success_num_inliers.AddSample(*num_inliers);
  VLOG(10) << "Found loop-closure for query vertex "
           << query_vertex_id.hexString();

<<<<<<< HEAD
=======
  vi_map::LandmarkIdSet commonly_observed_landmarks;
  if (vertex_id_closest_to_structure_matches != nullptr) {
    *vertex_id_closest_to_structure_matches =
        getVertexIdWithMostOverlappingLandmarks(
            query_vertex_id, *inlier_structure_matches, *map_,
            &commonly_observed_landmarks);
    CHECK(vertex_id_closest_to_structure_matches->isValid());
  }

>>>>>>> 24e06db9
  if (add_loopclosure_edges) {
    if (query_vertex_id.isValid() && map_ != nullptr) {
      CHECK_NOTNULL(map_);
      std::lock_guard<std::mutex> map_lock(*map_mutex);

<<<<<<< HEAD
      vi_map::LandmarkIdSet commonly_observed_landmarks;
      const pose_graph::VertexId lc_edge_target_vertex_id =
          getVertexIdWithMostOverlappingLandmarks(
              query_vertex_id, *inlier_structure_matches, *map_,
              &commonly_observed_landmarks);
      CHECK(lc_edge_target_vertex_id.isValid());

      if (vertex_id_closest_to_structure_matches != nullptr) {
        *vertex_id_closest_to_structure_matches = lc_edge_target_vertex_id;
=======
      pose_graph::VertexId lc_edge_target_vertex_id;
      if (vertex_id_closest_to_structure_matches == nullptr) {
        CHECK(commonly_observed_landmarks.empty());
        // This function is robust against
        lc_edge_target_vertex_id = getVertexIdWithMostOverlappingLandmarks(
            query_vertex_id, *inlier_structure_matches, *map_,
            &commonly_observed_landmarks);
      } else {
        // vertex_id_closest_to_structure_matches was already retrieved
        // before.
        lc_edge_target_vertex_id = *vertex_id_closest_to_structure_matches;
>>>>>>> 24e06db9
      }

      if (*inlier_ratio >= FLAGS_lc_edge_min_inlier_ratio &&
          *num_inliers >= FLAGS_lc_edge_min_inlier_count) {
        CHECK(!commonly_observed_landmarks.empty());
        addLoopClosureEdge(
            query_vertex_id, commonly_observed_landmarks,
            lc_edge_target_vertex_id, *T_G_I_ransac, map_);
      }
    }
  }

  if (merge_matching_landmarks) {
    CHECK_NOTNULL(map_);
    std::lock_guard<std::mutex> map_lock(*map_mutex);

    // This case should be only handled if a valid query_vertex_id is
    // provided.
    CHECK(query_vertex_id.isValid())
        << "Merging landmark is not possible "
        << "if no valid query_vertex_id is provided.";

    // Also reassociates keypoints of the query frame.
    mergeLandmarks(
        inliers, query_landmark_to_map_landmark_pairs, landmark_pairs_merged);

    // Some of the query frame keypoints may have invalid landmark ids
    // (which means the landmark object don't exist right now), but they
    // were matched to an existing map landmark. We should handle that
    // separately, as it's not true landmark merge.
    vi_map::Vertex& query_vertex = map_->getVertex(query_vertex_id);
    updateQueryKeyframeInvalidLandmarkAssociations(
        inliers, query_keypoint_idx_to_map_landmark_pairs, &query_vertex);
  }

  VLOG(5) << "\transac success. Ransac pts: " << G_landmark_positions.cols()
          << " inliers: " << inliers.size()
          << " inlier ratio: " << *inlier_ratio << '.';
  return true;
}

void LoopClosureHandler::updateQueryKeyframeInvalidLandmarkAssociations(
    const std::vector<int>& inliers,
    const KeypointToLandmarkVector& query_keypoint_idx_to_landmark_pairs,
    vi_map::Vertex* query_vertex) const {
  CHECK_NOTNULL(query_vertex);

  statistics::StatsCollector stats_reassociations(
      "0.3.2 Loop closure: Invalid query landmarks, reassociated");

  for (unsigned int i = 0; i < inliers.size(); ++i) {
    const int query_frame_idx =
        query_keypoint_idx_to_landmark_pairs[inliers[i]].first.frame_idx;
    const int query_keypoint_idx =
        query_keypoint_idx_to_landmark_pairs[inliers[i]].first.keypoint_idx;
    const vi_map::LandmarkId query_landmark_id =
        query_vertex->getObservedLandmarkId(
            query_frame_idx, query_keypoint_idx);
    vi_map::LandmarkId map_landmark_id =
        query_keypoint_idx_to_landmark_pairs[inliers[i]].second;

    if (!query_landmark_id.isValid()) {
      stats_reassociations.IncrementOne();

      // The map landmark could have been merged and removed already. Check
      // if we should not replace the id to the newer one.
      map_landmark_id = getLandmarkIdAfterMerges(map_landmark_id);

      query_vertex->setObservedLandmarkId(
          query_frame_idx, query_keypoint_idx, map_landmark_id);

      vi_map::Vertex& map_landmark_vertex =
          map_->getLandmarkStoreVertex(map_landmark_id);

      map_landmark_vertex.getLandmarks()
          .getLandmark(map_landmark_id)
          .addObservation(
              query_vertex->id(), query_frame_idx, query_keypoint_idx);
    }
  }
}

void LoopClosureHandler::mergeLandmarks(
    const std::vector<int>& inliers,
    const LandmarkToLandmarkVector& query_landmark_to_map_landmark_pairs,
    MergedLandmark3dPositionVector* landmark_pairs_actually_merged) const {
  CHECK_NOTNULL(landmark_pairs_actually_merged);

  statistics::StatsCollector stats_p3p_inliers(
      "0.1 Loop closure: total P3P inliers");
  statistics::StatsCollector stats_same_ids(
      "0.2 Loop closure: Same query/map landmark IDs");
  statistics::StatsCollector stats_valid_query_landmark(
      "0.3.1 Loop closure: Valid query landmarks");
  statistics::StatsCollector stats_total_merge_calls(
      "0.4 Loop closure: Total merge calls");

  for (unsigned int i = 0; i < inliers.size(); ++i) {
    vi_map::LandmarkId query_landmark_to_be_deleted =
        query_landmark_to_map_landmark_pairs[inliers[i]].first;
    vi_map::LandmarkId map_landmark =
        query_landmark_to_map_landmark_pairs[inliers[i]].second;
    CHECK(map_landmark.isValid());
    stats_p3p_inliers.IncrementOne();

    // Perform the full merge only if the query landmark exists. Otherwise
    // we will only update the reference in vertex using
    // updateQueryKeyframeInvalidLandmarkAssociations method.
    if (query_landmark_to_be_deleted.isValid()) {
      CHECK(map_landmark.isValid());

      stats_valid_query_landmark.IncrementOne();

      // If we need to merge landmark into itself, we skip merging.
      if (query_landmark_to_be_deleted == map_landmark) {
        stats_same_ids.IncrementOne();
        continue;
      }

      // Check if this landmark has already been merged with a new one.
      LandmarkToLandmarkMap::iterator it_landmark_already_changed =
          landmark_id_old_to_new_->find(query_landmark_to_be_deleted);
      if (it_landmark_already_changed != landmark_id_old_to_new_->end()) {
        // Thats all we need to do, the vertices etc. have already been
        // updated before using the back-references.
        continue;
      }

      // Also verify if the map landmark was not changed before in this
      // call to mergeLandmarks.
      map_landmark = getLandmarkIdAfterMerges(map_landmark);

      // If we need to merge landmark into itself, we skip merging. Do this
      // for the 2nd time because the assignment above may cause this
      // situation to arise.
      if (query_landmark_to_be_deleted == map_landmark) {
        stats_same_ids.IncrementOne();
        continue;
      }
      CHECK_NE(query_landmark_to_be_deleted, map_landmark);

      // Store the changed id in the local map.
      (*landmark_id_old_to_new_)[query_landmark_to_be_deleted] = map_landmark;

      Eigen::Vector3d p_G_landmark_query =
          map_->getLandmark_G_p_fi(query_landmark_to_be_deleted);
      Eigen::Vector3d p_G_landmark_map = map_->getLandmark_G_p_fi(map_landmark);

      stats_total_merge_calls.IncrementOne();
      map_->mergeLandmarks(query_landmark_to_be_deleted, map_landmark);

      landmark_pairs_actually_merged->emplace_back(
          p_G_landmark_query, p_G_landmark_map);
    }
  }
}

pose_graph::VertexId
LoopClosureHandler::getVertexIdWithMostOverlappingLandmarks(
    const pose_graph::VertexId& query_vertex_id,
    const vi_map::VertexKeyPointToStructureMatchList& structure_matches,
    const vi_map::VIMap& map, vi_map::LandmarkIdSet* overlap_landmarks) const {
  CHECK(!structure_matches.empty());
  CHECK_NOTNULL(overlap_landmarks)->clear();

  typedef std::unordered_map<pose_graph::VertexId, vi_map::LandmarkIdSet>
      VertexOverlapLandmarksMap;
  VertexOverlapLandmarksMap vertex_overlap_map;
  for (const vi_map::VertexKeyPointToStructureMatch& structure_match :
       structure_matches) {
    vi_map::LandmarkId landmark_id = structure_match.landmark_result;
    // If the landmark does not exist, it has probably already been merged
    // already.
    if (!map.hasLandmark(landmark_id)) {
      landmark_id = getLandmarkIdAfterMerges(landmark_id);
    }
    const vi_map::Landmark& landmark = map.getLandmark(landmark_id);
    landmark.forEachObservation(
        [&](const vi_map::KeypointIdentifier& keypoint_id) {
          if (keypoint_id.frame_id.vertex_id != query_vertex_id) {
            vertex_overlap_map[keypoint_id.frame_id.vertex_id].emplace(
                landmark_id);
          }
        });
  }

  size_t max_overlap_landmarks = 0u;
  pose_graph::VertexId largest_overlap_vertex_id;
  for (const VertexOverlapLandmarksMap::value_type& item : vertex_overlap_map) {
    if (item.second.size() > max_overlap_landmarks) {
      largest_overlap_vertex_id = item.first;
      max_overlap_landmarks = item.second.size();
    }
  }

  *overlap_landmarks =
      common::getChecked(vertex_overlap_map, largest_overlap_vertex_id);

  CHECK(largest_overlap_vertex_id.isValid());
  return largest_overlap_vertex_id;
}

<<<<<<< HEAD
}  // namespace loop_closure_handler
=======
}  // namespace loop_closure_handler
>>>>>>> 24e06db9
<|MERGE_RESOLUTION|>--- conflicted
+++ resolved
@@ -434,8 +434,6 @@
   VLOG(10) << "Found loop-closure for query vertex "
            << query_vertex_id.hexString();
 
-<<<<<<< HEAD
-=======
   vi_map::LandmarkIdSet commonly_observed_landmarks;
   if (vertex_id_closest_to_structure_matches != nullptr) {
     *vertex_id_closest_to_structure_matches =
@@ -445,23 +443,11 @@
     CHECK(vertex_id_closest_to_structure_matches->isValid());
   }
 
->>>>>>> 24e06db9
   if (add_loopclosure_edges) {
     if (query_vertex_id.isValid() && map_ != nullptr) {
       CHECK_NOTNULL(map_);
       std::lock_guard<std::mutex> map_lock(*map_mutex);
 
-<<<<<<< HEAD
-      vi_map::LandmarkIdSet commonly_observed_landmarks;
-      const pose_graph::VertexId lc_edge_target_vertex_id =
-          getVertexIdWithMostOverlappingLandmarks(
-              query_vertex_id, *inlier_structure_matches, *map_,
-              &commonly_observed_landmarks);
-      CHECK(lc_edge_target_vertex_id.isValid());
-
-      if (vertex_id_closest_to_structure_matches != nullptr) {
-        *vertex_id_closest_to_structure_matches = lc_edge_target_vertex_id;
-=======
       pose_graph::VertexId lc_edge_target_vertex_id;
       if (vertex_id_closest_to_structure_matches == nullptr) {
         CHECK(commonly_observed_landmarks.empty());
@@ -473,7 +459,6 @@
         // vertex_id_closest_to_structure_matches was already retrieved
         // before.
         lc_edge_target_vertex_id = *vertex_id_closest_to_structure_matches;
->>>>>>> 24e06db9
       }
 
       if (*inlier_ratio >= FLAGS_lc_edge_min_inlier_ratio &&
@@ -676,8 +661,4 @@
   return largest_overlap_vertex_id;
 }
 
-<<<<<<< HEAD
 }  // namespace loop_closure_handler
-=======
-}  // namespace loop_closure_handler
->>>>>>> 24e06db9

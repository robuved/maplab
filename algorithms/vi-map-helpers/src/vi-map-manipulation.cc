--- conflicted
+++ resolved
@@ -719,11 +719,7 @@
       }
       const aslam::Transformation& T_M_B_current = current_vertex.get_T_M_I();
       const aslam::Transformation& T_M_B_next = next_vertex.get_T_M_I();
-<<<<<<< HEAD
-      const aslam::Transformation T_B_current_B_next =
-=======
       const aslam::Transformation T_S_current_S_next =
->>>>>>> 24e06db9
           T_B_S.inverse() * T_M_B_current.inverse() * T_M_B_next * T_B_S;
 
       const pose_graph::EdgeId edge_id =
@@ -731,11 +727,7 @@
 
       map_.addEdge(aligned_unique<vi_map::TransformationEdge>(
           pose_graph::Edge::EdgeType::kOdometry, edge_id, current_vertex_id,
-<<<<<<< HEAD
-          next_vertex_id, T_B_current_B_next, odometry_covariance, sensor_id));
-=======
           next_vertex_id, T_S_current_S_next, odometry_covariance, sensor_id));
->>>>>>> 24e06db9
 
       ++num_edges_added;
     }
@@ -743,8 +735,6 @@
   return num_edges_added;
 }
 
-<<<<<<< HEAD
-=======
 bool VIMapManipulation::constrainStationarySubmapWithLoopClosureEdge(
     const double max_translation_m, const double max_rotation_rad) {
   CHECK_GE(max_translation_m, 0.0);
@@ -840,5 +830,4 @@
   return true;
 }
 
->>>>>>> 24e06db9
 }  // namespace vi_map_helpers
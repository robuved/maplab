--- conflicted
+++ resolved
@@ -142,10 +142,6 @@
     return false;
   }
 
-<<<<<<< HEAD
-  bool is_unique = true;
-=======
->>>>>>> 24e06db9
   aslam::SensorId unique_base_id;
   for (auto sensor_id_to_base_id : base_sensor_id_map_) {
     if (!unique_base_id.isValid()) {
